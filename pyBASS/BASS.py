--- conflicted
+++ resolved
@@ -852,19 +852,12 @@
         if scale:
             self.y_sd = np.std(y, axis=0)
             self.y_sd[self.y_sd == 0] = 1
-<<<<<<< HEAD
         self.y_scale = np.apply_along_axis(
             lambda row: (row - self.y_mean) / self.y_sd, 1, y
         )
         # decomp = np.linalg.svd(y_scale.T)
-        U, s, V = np.linalg.svd(self.y_scale.T)
+        U, s, V = np.linalg.svd(self.y_scale.T, full_matrices=False)
         self.evals = s**2
-=======
-        self.y_scale = np.apply_along_axis(lambda row: (row - self.y_mean) / self.y_sd, 1, y)
-        #decomp = np.linalg.svd(y_scale.T)
-        U, s, V = np.linalg.svd(self.y_scale.T, full_matrices=False)
-        self.evals = s ** 2
->>>>>>> c62cc690
         self.basis = np.dot(U, np.diag(s))
         self.newy = V
         return
