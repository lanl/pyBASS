#!/usr/bin/env python3
# -*- coding: utf-8 -*-
"""
Copyright 2020. Triad National Security, LLC. All rights reserved.  This program
was produced under U.S. Government contract 89233218CNA000001 for Los Alamos
National Laboratory (LANL), which is operated by Triad National Security, LLC
for the U.S.  Department of Energy/National Nuclear Security Administration. All
rights in the program are reserved by Triad National Security, LLC, and the U.S.
Department of Energy/National Nuclear Security Administration. The Government is
granted for itself and others acting on its behalf a nonexclusive, paid-up,
irrevocable worldwide license in this material to reproduce, prepare derivative
works, distribute copies to the public, perform publicly and display publicly,
and to permit others to do so.

LANL software release C19112
Author: Devin Francom
"""

import numpy as np
import scipy as sp
from scipy import stats
import matplotlib.pyplot as plt
from itertools import combinations, chain
from scipy.special import comb
from collections import namedtuple
#from pathos.multiprocessing import ProcessingPool as Pool
from multiprocessing import Pool
import time


def abline(slope, intercept):
    """Plot a line from slope and intercept"""
    axes = plt.gca()
    x_vals = np.array(axes.get_xlim())
    y_vals = intercept + slope * x_vals
    plt.plot(x_vals, y_vals, '--', color='red')


pos = lambda a: (abs(a) + a) / 2 # same as max(0,a)


def const(signs, knots):
    """Get max value of BASS basis function, assuming 0-1 range of inputs"""
    cc = np.prod(((signs + 1) / 2 - signs * knots))
    if cc == 0:
        return 1
    return cc


def makeBasis(signs, vs, knots, xdata):
    """Make basis function using continuous variables"""
    cc = const(signs, knots)
    temp1 = pos(signs * (xdata[:, vs] - knots))
    if len(signs) == 1:
        return temp1 / cc
    temp2 = np.prod(temp1, axis=1) / cc
    return temp2


def normalize(x, bounds):
    """Normalize to 0-1 scale"""
    return (x - bounds[:, 0]) / (bounds[:, 1] - bounds[:, 0])


def unnormalize(z, bounds):
    """Inverse of normalize"""
    return z * (bounds[:, 1] - bounds[:, 0]) + bounds[:, 0]


def comb_index(n, k):
    """Get all combinations of indices from 0:n of length k"""
    # https://stackoverflow.com/questions/16003217/n-d-version-of-itertools-combinations-in-numpy
    count = comb(n, k, exact=True)
    index = np.fromiter(chain.from_iterable(combinations(range(n), k)),
                        int, count=count * k)
    return index.reshape(-1, k)


def dmwnchBass(z_vec, vars_use):
    """Multivariate Walenius' noncentral hypergeometric density function with some variables fixed"""
    with np.errstate(divide='ignore'):
        alpha = z_vec[vars_use - 1] / sum(np.delete(z_vec, vars_use))
    j = len(alpha)
    ss = 1 + (-1) ** j * 1 / (sum(alpha) + 1)
    for i in range(j - 1):
        idx = comb_index(j, i + 1)
        temp = alpha[idx]
        ss = ss + (-1) ** (i + 1) * sum(1 / (temp.sum(axis=1) + 1))
    return ss


Qf = namedtuple('Qf', 'R bhat qf')

def getQf(XtX, Xty):
    """Get the quadratic form y'X solve(X'X) X'y, as well as least squares beta and cholesky of X'X"""
    try:
        R = sp.linalg.cholesky(XtX, lower=False)  # might be a better way to do this with sp.linalg.cho_factor
    except np.linalg.LinAlgError as e:
        return None
    dr = np.diag(R)
    if len(dr) > 1:
        if max(dr[1:]) / min(dr) > 1e3:
            return None
    bhat = sp.linalg.solve_triangular(R, sp.linalg.solve_triangular(R, Xty, trans=1))
    qf = np.dot(bhat, Xty)
    return Qf(R, bhat, qf)


def logProbChangeMod(n_int, vars_use, I_vec, z_vec, p, maxInt):
    """Get reversibility factor for RJMCMC acceptance ratio, and also prior"""
    if n_int == 1:
        out = (np.log(I_vec[n_int - 1]) - np.log(2 * p)  # proposal
               + np.log(2 * p) + np.log(maxInt))
    else:
        x = np.zeros(p)
        x[vars_use] = 1
        lprob_vars_noReplace = np.log(dmwnchBass(z_vec, vars_use))
        out = (np.log(I_vec[n_int - 1]) + lprob_vars_noReplace - n_int * np.log(2)  # proposal
               + n_int * np.log(2) + np.log(comb(p, n_int)) + np.log(maxInt))  # prior
    return out


CandidateBasis = namedtuple('CandidateBasis', 'basis n_int signs vs knots lbmcmp')


def genCandBasis(maxInt, I_vec, z_vec, p, xdata):
    """Generate a candidate basis for birth step, as well as the RJMCMC reversibility factor and prior"""
    n_int = int(np.random.choice(range(maxInt), p=I_vec) + 1)
    signs = np.random.choice([-1, 1], size=n_int, replace=True)
    # knots = np.random.rand(n_int)
    knots = np.zeros(n_int)
    if n_int == 1:
        vs = np.random.choice(p)
        knots = np.random.choice(xdata[:, vs], size=1)
    else:
        vs = np.sort(np.random.choice(p, size=n_int, p=z_vec, replace=False))
        for i in range(n_int):
            knots[i] = np.random.choice(xdata[:, vs[i]], size=1)

    basis = makeBasis(signs, vs, knots, xdata)
    lbmcmp = logProbChangeMod(n_int, vs, I_vec, z_vec, p, maxInt)
    return CandidateBasis(basis, n_int, signs, vs, knots, lbmcmp)


BasisChange = namedtuple('BasisChange', 'basis signs vs knots')


def genBasisChange(knots, signs, vs, tochange_int, xdata):
    """Generate a condidate basis for change step"""
    knots_cand = knots.copy()
    signs_cand = signs.copy()
    signs_cand[tochange_int] = np.random.choice([-1, 1], size=1)
    knots_cand[tochange_int] = np.random.choice(xdata[:, vs[tochange_int]], size=1)  # np.random.rand(1)
    basis = makeBasis(signs_cand, vs, knots_cand, xdata)
    return BasisChange(basis, signs_cand, vs, knots_cand)


class BassPrior:
    """Structure to store prior"""
    def __init__(self, maxInt, maxBasis, npart, g1, g2, s2_lower, h1, h2, a_tau, b_tau, w1, w2):
        self.maxInt = maxInt
        self.maxBasis = maxBasis
        self.npart = npart
        self.g1 = g1
        self.g2 = g2
        self.s2_lower = s2_lower
        self.h1 = h1
        self.h2 = h2
        self.a_tau = a_tau
        self.b_tau = b_tau
        self.w1 = w1
        self.w2 = w2
        return


class BassData:
    """Structure to store data"""
    def __init__(self, xx, y):
        self.xx_orig = xx
        self.y = y
        self.ssy = sum(y * y)
        self.n, self.p = xx.shape
        self.bounds = np.column_stack([xx.min(0), xx.max(0)])
        self.xx = normalize(self.xx_orig, self.bounds)
        return


Samples = namedtuple('Samples', 's2 lam tau nbasis nbasis_models n_int signs vs knots beta')
Sample = namedtuple('Sample', 's2 lam tau nbasis nbasis_models n_int signs vs knots beta')


class BassState:
    """The current state of the RJMCMC chain, with methods for getting the log posterior and for updating the state"""
    def __init__(self, data, prior):
        self.data = data
        self.prior = prior
        self.s2 = 1.
        self.nbasis = 0
        self.tau = 1.
        self.s2_rate = 1.
        self.R = 1
        self.lam = 1
        self.I_star = np.ones(prior.maxInt) * prior.w1
        self.I_vec = self.I_star / np.sum(self.I_star)
        self.z_star = np.ones(data.p) * prior.w2
        self.z_vec = self.z_star / np.sum(self.z_star)
        self.basis = np.ones([data.n, 1])
        self.nc = 1
        self.knots = np.zeros([prior.maxBasis, prior.maxInt])
        self.signs = np.zeros([prior.maxBasis, prior.maxInt],
                              dtype=int)  # could do "bool_", but would have to transform 0 to -1
        self.vs = np.zeros([prior.maxBasis, prior.maxInt], dtype=int)
        self.n_int = np.zeros([prior.maxBasis], dtype=int)
        self.Xty = np.zeros(prior.maxBasis + 2)
        self.Xty[0] = np.sum(data.y)
        self.XtX = np.zeros([prior.maxBasis + 2, prior.maxBasis + 2])
        self.XtX[0, 0] = data.n
        self.R = np.array([[np.sqrt(data.n)]])  # np.linalg.cholesky(self.XtX[0, 0])
        self.R_inv_t = np.array([[1 / np.sqrt(data.n)]])
        self.bhat = np.mean(data.y)
        self.qf = pow(np.sqrt(data.n) * np.mean(data.y), 2)
        self.count = np.zeros(3)
        self.cmod = False  # has the state changed since the last write (i.e., has a birth, death, or change been accepted)?
        return

    def log_post(self):  # needs updating
        """get current log posterior"""
        lp = (
                - (self.s2_rate + self.prior.g2) / self.s2
                - (self.data.n / 2 + 1 + (self.nbasis + 1) / 2 + self.prior.g1) * np.log(self.s2)
                + np.sum(np.log(abs(np.diag(self.R))))  # .5*determinant of XtX
                + (self.prior.a_tau + (self.nbasis + 1) / 2 - 1) * np.log(self.tau) - self.prior.a_tau * self.tau
                - (self.nbasis + 1) / 2 * np.log(2 * np.pi)
                + (self.prior.h1 + self.nbasis - 1) * np.log(self.lam) - self.lam * (self.prior.h2 + 1)
        )  # curr$nbasis-1 because poisson prior is excluding intercept (for curr$nbasis instead of curr$nbasis+1)
        # -lfactorial(curr$nbasis) # added, but maybe cancels with prior
        self.lp = lp
        return

    def update(self):
        """Update the current state using a RJMCMC step (and Gibbs steps at the end of this function)"""

        move_type = np.random.choice([1, 2, 3])

        if self.nbasis == 0:
            move_type = 1

        if self.nbasis == self.prior.maxBasis:
            move_type = np.random.choice(np.array([2, 3]))

        if move_type == 1:
            ## BIRTH step

            cand = genCandBasis(self.prior.maxInt, self.I_vec, self.z_vec, self.data.p, self.data.xx)

            if (cand.basis > 0).sum() < self.prior.npart:  # if proposed basis function has too few non-zero entries, dont change the state
                return

            ata = np.dot(cand.basis, cand.basis)
            Xta = np.dot(self.basis.T, cand.basis)
            aty = np.dot(cand.basis, self.data.y)

            self.Xty[self.nc] = aty
            self.XtX[0:self.nc, self.nc] = Xta
            self.XtX[self.nc, 0:(self.nc)] = Xta
            self.XtX[self.nc, self.nc] = ata

            qf_cand = getQf(self.XtX[0:(self.nc + 1), 0:(self.nc + 1)], self.Xty[0:(self.nc + 1)])

            fullRank = qf_cand != None
            if not fullRank:
                return

            alpha = .5 / self.s2 * (qf_cand.qf - self.qf) / (1 + self.tau) + np.log(self.lam) - np.log(self.nc) + np.log(
                1 / 3) - np.log(1 / 3) - cand.lbmcmp + .5 * np.log(self.tau) - .5 * np.log(1 + self.tau)

            if np.log(np.random.rand()) < alpha:
                self.cmod = True
                # note, XtX and Xty are already updated
                self.nbasis = self.nbasis + 1
                self.nc = self.nbasis + 1
                self.qf = qf_cand.qf
                self.bhat = qf_cand.bhat
                self.R = qf_cand.R
                self.R_inv_t = sp.linalg.solve_triangular(self.R, np.identity(self.nc))
                self.count[0] = self.count[0] + 1
                self.n_int[self.nbasis - 1] = cand.n_int
                self.knots[self.nbasis - 1, 0:(cand.n_int)] = cand.knots
                self.signs[self.nbasis - 1, 0:(cand.n_int)] = cand.signs
                self.vs[self.nbasis - 1, 0:(cand.n_int)] = cand.vs

                self.I_star[cand.n_int - 1] = self.I_star[cand.n_int - 1] + 1
                self.I_vec = self.I_star / sum(self.I_star)
                self.z_star[cand.vs] = self.z_star[cand.vs] + 1
                self.z_vec = self.z_star / sum(self.z_star)

                self.basis = np.append(self.basis, cand.basis.reshape(self.data.n, 1), axis=1)


        elif move_type == 2:
            ## DEATH step

            tokill_ind = np.random.choice(self.nbasis)
            ind = list(range(self.nc))
            del ind[tokill_ind + 1]

            qf_cand = getQf(self.XtX[np.ix_(ind, ind)], self.Xty[ind])

            fullRank = qf_cand != None
            if not fullRank:
                return

            I_star = self.I_star.copy()
            I_star[self.n_int[tokill_ind] - 1] = I_star[self.n_int[tokill_ind] - 1] - 1
            I_vec = I_star / sum(I_star)
            z_star = self.z_star.copy()
            z_star[self.vs[tokill_ind, 0:self.n_int[tokill_ind]]] = z_star[self.vs[tokill_ind,
                                                                           0:self.n_int[tokill_ind]]] - 1

            z_vec = z_star / sum(z_star)

            lbmcmp = logProbChangeMod(self.n_int[tokill_ind], self.vs[tokill_ind, 0:self.n_int[tokill_ind]], I_vec,
                                      z_vec, self.data.p, self.prior.maxInt)

            alpha = .5 / self.s2 * (qf_cand.qf - self.qf) / (1 + self.tau) - np.log(self.lam) + np.log(self.nbasis) + np.log(
                1 / 3) - np.log(1 / 3) + lbmcmp - .5 * np.log(self.tau) + .5 * np.log(1 + self.tau)

            if np.log(np.random.rand()) < alpha:
                self.cmod = True
                self.nbasis = self.nbasis - 1
                self.nc = self.nbasis + 1
                self.qf = qf_cand.qf
                self.bhat = qf_cand.bhat
                self.R = qf_cand.R
                self.R_inv_t = sp.linalg.solve_triangular(self.R, np.identity(self.nc))
                self.count[1] = self.count[1] + 1

                self.Xty[0:self.nc] = self.Xty[ind]
                self.XtX[0:self.nc, 0:self.nc] = self.XtX[np.ix_(ind, ind)]

                temp = self.n_int[0:(self.nbasis + 1)]
                temp = np.delete(temp, tokill_ind)
                self.n_int = self.n_int * 0
                self.n_int[0:(self.nbasis)] = temp[:]

                temp = self.knots[0:(self.nbasis + 1), :]
                temp = np.delete(temp, tokill_ind, 0)
                self.knots = self.knots * 0
                self.knots[0:(self.nbasis), :] = temp[:]

                temp = self.signs[0:(self.nbasis + 1), :]
                temp = np.delete(temp, tokill_ind, 0)
                self.signs = self.signs * 0
                self.signs[0:(self.nbasis), :] = temp[:]

                temp = self.vs[0:(self.nbasis + 1), :]
                temp = np.delete(temp, tokill_ind, 0)
                self.vs = self.vs * 0
                self.vs[0:(self.nbasis), :] = temp[:]

                self.I_star = I_star[:]
                self.I_vec = I_vec[:]
                self.z_star = z_star[:]
                self.z_vec = z_vec[:]

                self.basis = np.delete(self.basis, tokill_ind + 1, 1)

        else:
            ## CHANGE step

            tochange_basis = np.random.choice(self.nbasis)
            tochange_int = np.random.choice(self.n_int[tochange_basis])

            cand = genBasisChange(self.knots[tochange_basis, 0:self.n_int[tochange_basis]],
                                  self.signs[tochange_basis, 0:self.n_int[tochange_basis]],
                                  self.vs[tochange_basis, 0:self.n_int[tochange_basis]], tochange_int, self.data.xx)

            if (cand.basis > 0).sum() < self.prior.npart:  # if proposed basis function has too few non-zero entries, dont change the state
                return

            ata = np.dot(cand.basis.T, cand.basis)
            Xta = np.dot(self.basis.T, cand.basis).reshape(self.nc)
            aty = np.dot(cand.basis.T, self.data.y)

            ind = list(range(self.nc))
            XtX_cand = self.XtX[np.ix_(ind, ind)].copy()
            XtX_cand[tochange_basis + 1, :] = Xta
            XtX_cand[:, tochange_basis + 1] = Xta
            XtX_cand[tochange_basis + 1, tochange_basis + 1] = ata

            Xty_cand = self.Xty[0:self.nc].copy()
            Xty_cand[tochange_basis + 1] = aty

            qf_cand = getQf(XtX_cand, Xty_cand)

            fullRank = qf_cand != None
            if not fullRank:
                return

            alpha = .5 / self.s2 * (qf_cand.qf - self.qf) / (1 + self.tau)

            if np.log(np.random.rand()) < alpha:
                self.cmod = True
                self.qf = qf_cand.qf
                self.bhat = qf_cand.bhat
                self.R = qf_cand.R
                self.R_inv_t = sp.linalg.solve_triangular(self.R, np.identity(self.nc))  # check this
                self.count[2] = self.count[2] + 1

                self.Xty[0:self.nc] = Xty_cand
                self.XtX[0:self.nc, 0:self.nc] = XtX_cand

                self.knots[tochange_basis, 0:self.n_int[tochange_basis]] = cand.knots
                self.signs[tochange_basis, 0:self.n_int[tochange_basis]] = cand.signs

                self.basis[:, tochange_basis + 1] = cand.basis.reshape(self.data.n)

        a_s2 = self.prior.g1 + self.data.n / 2
        b_s2 = self.prior.g2 + .5 * (self.data.ssy - np.dot(self.bhat.T, self.Xty[0:self.nc]) / (1 + self.tau))
        if b_s2 < 0:
            self.prior.g2 = self.prior.g2 + 1.e-10
            b_s2 = self.prior.g2 + .5 * (self.data.ssy - np.dot(self.bhat.T, self.Xty[0:self.nc]) / (1 + self.tau))
        self.s2 = 1 / np.random.gamma(a_s2, 1 / b_s2, size=1)

        self.beta = self.bhat / (1 + self.tau) + np.dot(self.R_inv_t, np.random.normal(size=self.nc)) * np.sqrt(
            self.s2 / (1 + self.tau))

        a_lam = self.prior.h1 + self.nbasis
        b_lam = self.prior.h2 + 1
        self.lam = np.random.gamma(a_lam, 1 / b_lam, size=1)

        temp = np.dot(self.R, self.beta)
        qf2 = np.dot(temp, temp)
        a_tau = self.prior.a_tau + (self.nbasis + 1) / 2
        b_tau = self.prior.b_tau + .5 * qf2 / self.s2
        self.tau = np.random.gamma(a_tau, 1 / b_tau, size=1)




class BassModel:
    """The model structure, including the current RJMCMC state and previous saved states; with methods for saving the
        state, plotting MCMC traces, and predicting"""
    def __init__(self, data, prior, nstore):
        """Get starting state, build storage structures"""
        self.data = data
        self.prior = prior
        self.state = BassState(self.data, self.prior)
        self.nstore = nstore
        s2 = np.zeros(nstore)
        lam = np.zeros(nstore)
        tau = np.zeros(nstore)
        nbasis = np.zeros(nstore, dtype=int)
        nbasis_models = np.zeros(nstore, dtype=int)
        n_int = np.zeros([nstore, self.prior.maxBasis], dtype=int)
        signs = np.zeros([nstore, self.prior.maxBasis, self.prior.maxInt], dtype=int)
        vs = np.zeros([nstore, self.prior.maxBasis, self.prior.maxInt], dtype=int)
        knots = np.zeros([nstore, self.prior.maxBasis, self.prior.maxInt])
        beta = np.zeros([nstore, self.prior.maxBasis + 1])
        self.samples = Samples(s2, lam, tau, nbasis, nbasis_models, n_int, signs, vs, knots, beta)
        self.k = 0
        self.k_mod = -1
        self.model_lookup = np.zeros(nstore, dtype=int)
        return

    def writeState(self):
        """Take relevant parts of state and write to storage (only manipulates storage vectors created in init)"""
        self.samples.s2[self.k] = self.state.s2
        self.samples.lam[self.k] = self.state.lam
        self.samples.tau[self.k] = self.state.tau
        self.samples.beta[self.k, 0:(self.state.nbasis + 1)] = self.state.beta
        self.samples.nbasis[self.k] = self.state.nbasis

        if self.state.cmod: # basis part of state was changed
            self.k_mod = self.k_mod + 1
            self.samples.nbasis_models[self.k_mod] = self.state.nbasis
            self.samples.n_int[self.k_mod, 0:self.state.nbasis] = self.state.n_int[0:self.state.nbasis]
            self.samples.signs[self.k_mod, 0:self.state.nbasis, :] = self.state.signs[0:self.state.nbasis, :]
            self.samples.vs[self.k_mod, 0:self.state.nbasis, :] = self.state.vs[0:self.state.nbasis, :]
            self.samples.knots[self.k_mod, 0:self.state.nbasis, :] = self.state.knots[0:self.state.nbasis, :]
            self.state.cmod = False

        self.model_lookup[self.k] = self.k_mod
        self.k = self.k + 1

    def plot(self):
        """
        Trace plots and predictions/residuals

        * top left - trace plot of number of basis functions (excluding burn-in and thinning)
        * top right - trace plot of residual variance
        * bottom left - training data against predictions
        * bottom right - histogram of residuals (posterior mean) with assumed Gaussian overlaid.
        """
        fig = plt.figure()

        ax = fig.add_subplot(2, 2, 1)
        plt.plot(self.samples.nbasis)
        plt.ylabel("number of basis functions")
        plt.xlabel("MCMC iteration (post-burn)")

        ax = fig.add_subplot(2, 2, 2)
        plt.plot(self.samples.s2)
        plt.ylabel("error variance")
        plt.xlabel("MCMC iteration (post-burn)")

        ax = fig.add_subplot(2, 2, 3)
        yhat = self.predict(self.data.xx_orig).mean(axis=0)  # posterior predictive mean
        plt.scatter(self.data.y, yhat)
        abline(1, 0)
        plt.xlabel("observed")
        plt.ylabel("posterior prediction")

        ax = fig.add_subplot(2, 2, 4)
        plt.hist(self.data.y - yhat, color="skyblue", ec="white", density=True)
        axes = plt.gca()
        x = np.linspace(axes.get_xlim()[0], axes.get_xlim()[1], 100)
        plt.plot(x, sp.stats.norm.pdf(x, scale=np.sqrt(self.samples.s2.mean())), color='red')
        plt.xlabel("residuals")
        plt.ylabel("density")

        fig.tight_layout()

        plt.show()

    def makeBasisMatrix(self, model_ind, X):
        """Make basis matrix for model"""
        nb = self.samples.nbasis_models[model_ind]
        ind_list = [np.arange(self.samples.n_int[model_ind, m]) for m in range(nb)]
        mat = np.column_stack([
            makeBasis(
                self.samples.signs[model_ind, m, ind],
                self.samples.vs[model_ind, m, ind],
                self.samples.knots[model_ind, m, ind],
                X
            ).squeeze()
            for m, ind in enumerate(ind_list)
        ])
        return np.column_stack([np.ones(len(X)), mat])


    def predict(self, X, mcmc_use=None, nugget=False):
        """
        BASS prediction using new inputs (after training).

        :param X: matrix (numpy array) of predictors with dimension nxp, where n is the number of prediction points and
            p is the number of inputs (features). p must match the number of training inputs, and the order of the
            columns must also match.
        :param mcmc_use: which MCMC samples to use (list of integers of length m).  Defaults to all MCMC samples.
        :param nugget: whether to use the error variance when predicting.  If False, predictions are for mean function.
        :return: a matrix (numpy array) of predictions with dimension mxn, with rows corresponding to MCMC samples and
            columns corresponding to prediction points.
        """
        if X.ndim == 1:
            X = X[None, :]

        Xs = normalize(X, self.data.bounds)
        if np.any(mcmc_use == None):
            mcmc_use = np.array(range(self.nstore))
        out = np.zeros([len(mcmc_use), len(Xs)])
        models = self.model_lookup[mcmc_use]
        umodels = set(models)
        k = 0
        for j in umodels:
            mcmc_use_j = mcmc_use[np.ix_(models == j)]
            nn = len(mcmc_use_j)
            out[range(k, nn + k), :] = np.dot(
                self.samples.beta[mcmc_use_j, 0:(self.samples.nbasis_models[j] + 1)],
                self.makeBasisMatrix(j, Xs).T
            )
            k += nn
        if nugget:
            out += np.random.normal(
                scale=np.sqrt(self.samples.s2[mcmc_use]),
                size=[len(Xs), len(mcmc_use)]
            ).T
        return out


def bass(xx, y, nmcmc=10000, nburn=9000, thin=1, w1=5, w2=5, maxInt=3,
         maxBasis=1000, npart=None, g1=0, g2=0, s2_lower=0, h1=10, h2=10,
         a_tau=0.5, b_tau=None, verbose=True):
    """
    **Bayesian Adaptive Spline Surfaces - model fitting**

    This function takes training data, priors, and algorithmic constants and fits a BASS model.  The result is a set of
    posterior samples of the model.  The resulting object has a predict function to generate posterior predictive
    samples.  Default settings of priors and algorithmic parameters should only be changed by users who understand
    the model.

    :param xx: matrix (numpy array) of predictors of dimension nxp, where n is the number of training examples and p is
        the number of inputs (features).
    :param y: response vector (numpy array) of length n.
    :param nmcmc: total number of MCMC iterations (integer)
    :param nburn: number of MCMC iterations to throw away as burn-in (integer, less than nmcmc).
    :param thin: number of MCMC iterations to thin (integer).
    :param w1: nominal weight for degree of interaction, used in generating candidate basis functions. Should be greater
        than 0.
    :param w2: nominal weight for variables, used in generating candidate basis functions. Should be greater than 0.
    :param maxInt: maximum degree of interaction for spline basis functions (integer, less than p)
    :param maxBasis: maximum number of tensor product spline basis functions (integer)
    :param npart: minimum number of non-zero points in a basis function. If the response is functional, this refers only
        to the portion of the basis function coming from the non-functional predictors. Defaults to 20 or 0.1 times the
        number of observations, whichever is smaller.
    :param g1: shape for IG prior on residual variance.
    :param g2: scale for IG prior on residual variance.
    :param s2_lower: lower bound for residual variance.
    :param h1: shape for gamma prior on mean number of basis functions.
    :param h2: scale for gamma prior on mean number of basis functions.
    :param a_tau: shape for gamma prior on 1/g in g-prior.
    :param b_tau: scale for gamma prior on 1/g in g-prior.
    :param verbose: boolean for printing progress
    :return: an object of class BassModel, which includes predict and plot functions.
    """

    t0 = time.time()
    if b_tau == None:
        b_tau = len(y) / 2
    if npart == None:
        npart = min(20, .1 * len(y))
    bd = BassData(xx, y)
    if bd.p < maxInt:
        maxInt = bd.p
    bp = BassPrior(maxInt, maxBasis, npart, g1, g2, s2_lower, h1, h2, a_tau, b_tau, w1, w2)
    nstore = int((nmcmc - nburn) / thin)
    bm = BassModel(bd, bp, nstore)  # if we add tempering, bm should have as many states as temperatures
    for i in range(nmcmc):  # rjmcmc loop
        bm.state.update()
        if i > (nburn - 1) and ((i - nburn + 1) % thin) == 0:
            bm.writeState()
        if verbose and i % 500 == 0:
            print('\rBASS MCMC {:.1%} Complete'.format(i / nmcmc), end='')
            # print(str(datetime.now()) + ', nbasis: ' + str(bm.state.nbasis))
    t1 = time.time()
    print('\rBASS MCMC Complete. Time: {:f} seconds.'.format(t1 - t0))
    # del bm.writeState # the user should not have access to this
    return bm


class PoolBass(object):
    # adapted from https://stackoverflow.com/questions/1816958/cant-pickle-type-instancemethod-when-using-multiprocessing-pool-map/41959862#41959862 answer by parisjohn
    # somewhat slow collection of results
   def __init__(self, x, y, **kwargs):
       self.x = x
       self.y = y
       self.kw = kwargs

   def rowbass(self, i):
       return bass(self.x, self.y[i,:], **self.kw)

   def fit(self, ncores, nrow_y):
      pool = Pool(ncores)
      out = pool.map(self, range(nrow_y))
      return out

   def __call__(self, i):
     return self.rowbass(i)

class PoolBassPredict(object):
   def __init__(self, X, mcmc_use, nugget, bm_list):
       self.X = X
       self.mcmc_use = mcmc_use
       self.nugget = nugget
       self.bm_list = bm_list

   def listpredict(self, i):
       return self.bm_list[i].predict(self.X, self.mcmc_use, self.nugget)

   def predict(self, ncores, nlist):
      pool = Pool(ncores)
      out = pool.map(self, range(nlist))
      return out

   def __call__(self, i):
     return self.listpredict(i)


class BassBasis:
    """Structure for functional response BASS model using a basis decomposition, gets a list of BASS models"""
    def __init__(self, xx, y, basis, newy, y_mean, y_sd, trunc_error, ncores=1, **kwargs):
        """
        Fit BASS model with multivariate/functional response by projecting onto user specified basis.

        :param xx: matrix (numpy array) of predictors of dimension nxp, where n is the number of training examples and
            p is the number of inputs (features).
        :param y: response matrix (numpy array) of dimension nxq, where q is the number of multivariate/functional
            responses.
        :param basis: matrix (numpy array) of basis functions of dimension qxk.
        :param newy: matrix (numpy array) of y projected onto basis, dimension kxn.
        :param y_mean: vector (numpy array) of length q with the mean if y was centered before obtaining newy.
        :param y_sd: vector (numpy array) of length q with the standard deviation if y was scaled before obtaining newy.
        :param trunc_error: numpy array of projection truncation errors (dimension qxn)
        :param ncores: number of threads to use when fitting independent BASS models (integer less than or equal to
            npc).
        :param kwargs: optional arguments to bass function.
        """
        self.basis = basis
        self.xx = xx
        self.y = y
        self.newy = newy
        self.y_mean = y_mean
        self.y_sd = y_sd
        self.trunc_error = trunc_error
        self.nbasis = len(basis[0])

        if ncores == 1:
            self.bm_list = list(map(lambda ii: bass(self.xx, self.newy[ii, :], **kwargs), list(range(self.nbasis))))
        else:
            #with Pool(ncores) as pool: # this approach for pathos.multiprocessing
            #    self.bm_list = list(
            #        pool.map(lambda ii: bass(self.xx, self.newy[ii, :], **kwargs), list(range(self.nbasis))))
            temp = PoolBass(self.xx, self.newy, **kwargs)
            self.bm_list = temp.fit(ncores, self.nbasis)
        return

    def predict(self, X, mcmc_use=None, nugget=False, trunc_error=False, ncores=1):
        """
        Predict the functional response at new inputs.

        :param X: matrix (numpy array) of predictors with dimension nxp, where n is the number of prediction points and
            p is the number of inputs (features). p must match the number of training inputs, and the order of the
            columns must also match.
        :param mcmc_use: which MCMC samples to use (list of integers of length m).  Defaults to all MCMC samples.
        :param nugget: whether to use the error variance when predicting.  If False, predictions are for mean function.
        :param trunc_error: whether to use truncation error when predicting.
        :param ncores: number of cores to use while predicting (integer).  In almost all cases, use ncores=1.
        :return: a numpy array of predictions with dimension mxnxq, with first dimension corresponding to MCMC samples,
            second dimension corresponding to prediction points, and third dimension corresponding to
            multivariate/functional response.
        """
        if ncores == 1:
            pred_coefs = list(map(lambda ii: self.bm_list[ii].predict(X, mcmc_use, nugget), list(range(self.nbasis))))
        else:
            #with Pool(ncores) as pool:
            #    pred_coefs = list(
            #        pool.map(lambda ii: self.bm_list[ii].predict(X, mcmc_use, nugget), list(range(self.nbasis))))
            temp = PoolBassPredict(X, mcmc_use, nugget, self.bm_list)
            pred_coefs = temp.predict(ncores, self.nbasis)
        out = np.dot(np.dstack(pred_coefs), self.basis.T)
        out2 = out * self.y_sd + self.y_mean
        if trunc_error:
            out2 += self.trunc_error[:, np.random.choice(np.arange(self.trunc_error.shape[1]), size=np.prod(out.shape[:2]), replace=True)].reshape(out.shape)
        return out2

    def plot(self):
        """
        Trace plots and predictions/residuals

        * top left - trace plot of number of basis functions (excluding burn-in and thinning) for each BASS model
        * top right - trace plot of residual variance for each BASS model
        * bottom left - training data against predictions
        * bottom right - histogram of residuals (posterior mean).
        """

        fig = plt.figure()

        ax = fig.add_subplot(2, 2, 1)
        for i in range(self.nbasis):
            plt.plot(self.bm_list[i].samples.nbasis)
        plt.ylabel("number of basis functions")
        plt.xlabel("MCMC iteration (post-burn)")

        ax = fig.add_subplot(2, 2, 2)
        for i in range(self.nbasis):
            plt.plot(self.bm_list[i].samples.s2)
        plt.ylabel("error variance")
        plt.xlabel("MCMC iteration (post-burn)")

        ax = fig.add_subplot(2, 2, 3)
        yhat = self.predict(self.bm_list[0].data.xx_orig).mean(axis=0)  # posterior predictive mean
        plt.scatter(self.y, yhat)
        abline(1, 0)
        plt.xlabel("observed")
        plt.ylabel("posterior prediction")

        ax = fig.add_subplot(2, 2, 4)
        plt.hist((self.y - yhat).reshape(np.prod(yhat.shape)), color="skyblue", ec="white", density=True)
        plt.xlabel("residuals")
        plt.ylabel("density")

        fig.tight_layout()

        plt.show()

class BassPCAsetup:
    """
    Wrapper to get principal components that would be used for bassPCA.  Mainly used for checking how many PCs should be used.

    :param y: response matrix (numpy array) of dimension nxq, where n is the number of training examples and q is the number of multivariate/functional
        responses.
    :param npc: number of principal components to use (integer, optional if percVar is specified).
    :param percVar: percent (between 0 and 100) of variation to explain when choosing number of principal components
        (if npc=None).
    :param center: whether to center the responses before principal component decomposition (boolean).
    :param scale: whether to scale the responses before principal component decomposition (boolean).
    :return: object with plot method.
    """
    def __init__(self, y, center=True, scale=False):
        self.y = y
        self.y_mean = 0
        self.y_sd = 1
        if center:
            self.y_mean = np.mean(y, axis=0)
        if scale:
            self.y_sd = np.std(y, axis=0)
            self.y_sd[self.y_sd == 0] = 1
        self.y_scale = np.apply_along_axis(lambda row: (row - self.y_mean) / self.y_sd, 1, y)
        #decomp = np.linalg.svd(y_scale.T)
        U, s, V = np.linalg.svd(self.y_scale.T)
        self.evals = s ** 2
        self.basis = np.dot(U, np.diag(s))
        self.newy = V
        return

    def plot(self, npc=None, percVar=None):
        """
        Plot of principal components, eigenvalues

        * left - principal components; grey are excluded by setting of npc or percVar
        * right - eigenvalues (squared singular values), colored according to principal components
        """

        cs = np.cumsum(self.evals) / np.sum(self.evals) * 100.

        if npc == None and percVar == 100:
            npc = len(self.evals)
        if npc == None and percVar is not None:
            npc = np.where(cs >= percVar)[0][0] + 1
        if npc == None or npc > len(self.evals):
            npc = len(self.evals)

        fig = plt.figure()

        cmap = plt.get_cmap("tab10")

        ax = fig.add_subplot(1, 2, 1)
        if npc < len(self.evals):
            plt.plot(self.basis[:, npc:], color='grey')
        for i in range(npc):
            plt.plot(self.basis[:, i], color=cmap(i%10))
        plt.ylabel("principal components")
        plt.xlabel("multivariate/functional index")

        ax = fig.add_subplot(1, 2, 2)
        x = np.arange(len(self.evals)) + 1
        if npc < len(self.evals):
            plt.scatter(x[npc:], cs[npc:], facecolors='none', color='grey')
        for i in range(npc):
            plt.scatter(x[i], cs[i], facecolors='none', color=cmap(i%10))
        plt.axvline(npc)
        #if percVar is not None:
        #    plt.axhline(percVar)
        plt.ylabel("cumulative eigenvalues (percent variance)")
        plt.xlabel("index")

        fig.tight_layout()

        plt.show()

def bassPCA(xx, y, npc=None, percVar=99.9, ncores=1, center=True, scale=False, **kwargs):
    """
    Wrapper to get principal components and call BassBasis, which then calls bass function to fit the BASS model for
    functional (or multivariate) response data.

    :param xx: matrix (numpy array) of predictors of dimension nxp, where n is the number of training examples and p is
        the number of inputs (features).
    :param y: response matrix (numpy array) of dimension nxq, where q is the number of multivariate/functional
        responses.
    :param npc: number of principal components to use (integer, optional if percVar is specified).
    :param percVar: percent (between 0 and 100) of variation to explain when choosing number of principal components
        (if npc=None).
    :param ncores: number of threads to use when fitting independent BASS models (integer less than or equal to npc).
    :param center: whether to center the responses before principal component decomposition (boolean).
    :param scale: whether to scale the responses before principal component decomposition (boolean).
    :param kwargs: optional arguments to bass function.
    :return: object of class BassBasis, with predict and plot functions.
    """

    setup = BassPCAsetup(y, center, scale)

    if npc == None:
        cs = np.cumsum(setup.evals) / np.sum(setup.evals) * 100.
        npc = np.where(cs > percVar)[0][0] + 1

    if ncores > npc:
        ncores = npc

    basis = setup.basis[:, :npc]
    newy = setup.newy[:npc, :]
    trunc_error = np.dot(basis, newy) - setup.y_scale.T

    print('\rStarting bassPCA with {:d} components, using {:d} cores.'.format(npc, ncores))

    return BassBasis(xx, y, basis, newy, setup.y_mean, setup.y_sd, trunc_error, ncores, **kwargs)


<<<<<<< HEAD
=======
######################################################
## test it out

if __name__ == '__main__':

    if False:
        def f(x):
            return (10 * np.sin(2 * np.pi * x[:, 0] * x[:, 1]) +
                    20 * (x[:, 2] - .5) ** 2 +
                    10 * x[:, 3] + 5 * x[:, 4])

        n, p = 500, 10
        x = np.random.rand(n, p)
        xx = np.random.rand(1000, p)
        y = f(x) + np.random.normal(size=n)

        mod = bass(x, y, nmcmc=10000, nburn=9000)
        pred = mod.predict(xx, mcmc_use=np.array([1, 100]), nugget=True)

        mod.plot()

        print(np.var(mod.predict(xx).mean(axis=0)-f(xx)))

    if False:
        def f2(x):
            return (10 * np.sin(np.pi * tt * x[1]) +
                    20 * (x[2] - .5) ** 2 +
                    10 * x[3] + 5 * x[4])

        tt = np.linspace(0, 1, 50)
        n, p = 500, 9
        x = np.random.rand(n, p) - .5
        xx = np.random.rand(1000, p) - .5
        e = np.random.normal(size=n * len(tt))
        y = np.apply_along_axis(f2, 1, x)  # + e.reshape(n,len(tt))

        modf = bassPCA(x, y, ncores=2, percVar=99.99)
        modf.plot()

        pred = modf.predict(xx, mcmc_use=np.array([1,100]), nugget=True)

        ind = 11
        plt.plot(pred[:,ind,:].T)
        plt.plot(f2(xx[ind,]),'bo')

        plt.plot(np.apply_along_axis(f2, 1, xx), np.mean(pred,axis=0))
        abline(1,0)
>>>>>>> ac772704
<|MERGE_RESOLUTION|>--- conflicted
+++ resolved
@@ -894,53 +894,3 @@
     return BassBasis(xx, y, basis, newy, setup.y_mean, setup.y_sd, trunc_error, ncores, **kwargs)
 
 
-<<<<<<< HEAD
-=======
-######################################################
-## test it out
-
-if __name__ == '__main__':
-
-    if False:
-        def f(x):
-            return (10 * np.sin(2 * np.pi * x[:, 0] * x[:, 1]) +
-                    20 * (x[:, 2] - .5) ** 2 +
-                    10 * x[:, 3] + 5 * x[:, 4])
-
-        n, p = 500, 10
-        x = np.random.rand(n, p)
-        xx = np.random.rand(1000, p)
-        y = f(x) + np.random.normal(size=n)
-
-        mod = bass(x, y, nmcmc=10000, nburn=9000)
-        pred = mod.predict(xx, mcmc_use=np.array([1, 100]), nugget=True)
-
-        mod.plot()
-
-        print(np.var(mod.predict(xx).mean(axis=0)-f(xx)))
-
-    if False:
-        def f2(x):
-            return (10 * np.sin(np.pi * tt * x[1]) +
-                    20 * (x[2] - .5) ** 2 +
-                    10 * x[3] + 5 * x[4])
-
-        tt = np.linspace(0, 1, 50)
-        n, p = 500, 9
-        x = np.random.rand(n, p) - .5
-        xx = np.random.rand(1000, p) - .5
-        e = np.random.normal(size=n * len(tt))
-        y = np.apply_along_axis(f2, 1, x)  # + e.reshape(n,len(tt))
-
-        modf = bassPCA(x, y, ncores=2, percVar=99.99)
-        modf.plot()
-
-        pred = modf.predict(xx, mcmc_use=np.array([1,100]), nugget=True)
-
-        ind = 11
-        plt.plot(pred[:,ind,:].T)
-        plt.plot(f2(xx[ind,]),'bo')
-
-        plt.plot(np.apply_along_axis(f2, 1, xx), np.mean(pred,axis=0))
-        abline(1,0)
->>>>>>> ac772704
